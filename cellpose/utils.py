--- conflicted
+++ resolved
@@ -248,8 +248,6 @@
                 outpix.append(np.zeros((0,2)))
     return outpix
 
-<<<<<<< HEAD
-
 def dilate_masks(masks, n_iter=5):
     """ dilate masks by n_iter pixels """
     dilated_masks = masks.copy()
@@ -266,7 +264,7 @@
             dilated_mask = np.logical_and(dist_transform<2, dilated_mask)
             dilated_masks[dilated_mask > 0] = i
     return dilated_masks
-=======
+
 def outlines_list_multi(masks, num_processes=None):
     """ get outlines of masks as a list to loop over for plotting """
     if num_processes is None:
@@ -287,7 +285,6 @@
         pix = contours[cmax].astype(int).squeeze()
         return pix if len(pix) > 4 else np.zeros((0, 2))
     return np.zeros((0, 2))
->>>>>>> 95f8d982
 
 def get_perimeter(points):
     """ perimeter of points - npoints x ndim """
