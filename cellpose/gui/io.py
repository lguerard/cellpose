import os, datetime, gc, warnings, glob, shutil, copy
from natsort import natsorted
import numpy as np
import cv2
import tifffile
import logging
import fastremap 

from .. import utils, plot, transforms, models
from ..io import imread, imsave, outlines_to_text
from ..transforms import normalize99

try:
    from PyQt5.QtWidgets import QFileDialog
    GUI = True
except:
    GUI = False

try:
    import matplotlib.pyplot as plt
    MATPLOTLIB = True
except:
    MATPLOTLIB = False

NCOLOR = False 
# WIP to make GUI use N-color masks. Tricky thing is that only the display should be 
# reduced to N colors; selection and editing should act on unique labels. 
    
def _init_model_list(parent):
    models.MODEL_DIR.mkdir(parents=True, exist_ok=True)
    parent.model_list_path = os.fspath(models.MODEL_DIR.joinpath('gui_models.txt'))
    parent.model_strings = []
    if not os.path.exists(parent.model_list_path):
        textfile = open(parent.model_list_path, 'w')
        textfile.close()
    else:
        with open(parent.model_list_path, 'r') as textfile:
            lines = [line.rstrip() for line in textfile]
            if len(lines) > 0:
                parent.model_strings.extend(lines)
    
def _add_model(parent, filename=None, load_model=True):
    if filename is None:
        name = QFileDialog.getOpenFileName(
            parent, "Add model to GUI"
            )
        filename = name[0]
    fname = os.path.split(filename)[-1]
    try:
        shutil.copyfile(filename, os.fspath(models.MODEL_DIR.joinpath(fname)))
    except shutil.SameFileError:
        pass
    print(f'GUI_INFO: {filename} copied to models folder {os.fspath(models.MODEL_DIR)}')
    with open(parent.model_list_path, 'a') as textfile:
        textfile.write(fname + '\n')
    parent.ModelChoose.addItems([fname])
    parent.model_strings.append(fname)
    if len(parent.model_strings) > 0:
        parent.ModelButton.setStyleSheet(parent.styleUnpressed)
        parent.ModelButton.setEnabled(True)
    
    for ind, model_string in enumerate(parent.model_strings[:-1]):
        if model_string == fname:
            _remove_model(parent, ind=ind+1, verbose=False)

    parent.ModelChoose.setCurrentIndex(len(parent.model_strings))
    if load_model:
        parent.model_choose(len(parent.model_strings))

def _remove_model(parent, ind=None, verbose=True):
    if ind is None:
        ind = parent.ModelChoose.currentIndex()
    if ind > 0:
        ind -= 1
        if verbose:
            print(f'GUI_INFO: deleting {parent.model_strings[ind]} from GUI')
        parent.ModelChoose.removeItem(ind+1)
        del parent.model_strings[ind]
        custom_strings = parent.model_strings
        if len(custom_strings) > 0:
            with open(parent.model_list_path, 'w') as textfile:
                for fname in custom_strings:
                    textfile.write(fname + '\n')
            parent.ModelChoose.setCurrentIndex(len(parent.model_strings))
        else:
            # write empty file
            textfile = open(parent.model_list_path, 'w')
            textfile.close()
            parent.ModelChoose.setCurrentIndex(0)
            parent.ModelButton.setStyleSheet(parent.styleInactive)
            parent.ModelButton.setEnabled(False)
    else:
        print('ERROR: no model selected to delete')

    

def _get_train_set(image_names):
    """ get training data and labels for images in current folder image_names"""
    train_data, train_labels, train_files = [], [], []
    for image_name_full in image_names:
        image_name = os.path.splitext(image_name_full)[0]
        label_name = None
        if os.path.exists(image_name + '_seg.npy'):
            dat = np.load(image_name + '_seg.npy', allow_pickle=True).item()
            masks = dat['masks'].squeeze()
            if masks.ndim==2:
                fastremap.renumber(masks, in_place=True)
                label_name = image_name + '_seg.npy'
            else:
                print(f'GUI_INFO: _seg.npy found for {image_name} but masks.ndim!=2')
        if label_name is not None:
            train_files.append(image_name_full)
            train_data.append(imread(image_name_full))
            train_labels.append(masks)
    return train_data, train_labels, train_files

def _load_image(parent, filename=None, load_seg=True):
    """ load image with filename; if None, open QFileDialog """
    if filename is None:
        name = QFileDialog.getOpenFileName(
            parent, "Load image"
            )
        filename = name[0]
    manual_file = os.path.splitext(filename)[0]+'_seg.npy'
    load_mask = False
    if load_seg:
        if os.path.isfile(manual_file) and not parent.autoloadMasks.isChecked():
            _load_seg(parent, manual_file, image=imread(filename), image_file=filename)
            return
        elif os.path.isfile(os.path.splitext(filename)[0]+'_manual.npy'):
            manual_file = os.path.splitext(filename)[0]+'_manual.npy'
            _load_seg(parent, manual_file, image=imread(filename), image_file=filename)
            return
        elif parent.autoloadMasks.isChecked():
            mask_file = os.path.splitext(filename)[0]+'_masks'+os.path.splitext(filename)[-1]
            mask_file = os.path.splitext(filename)[0]+'_masks.tif' if not os.path.isfile(mask_file) else mask_file
            load_mask = True if os.path.isfile(mask_file) else False
    try:
        print(f'GUI_INFO: loading image: {filename}')
        image = imread(filename)
        parent.loaded = True
    except Exception as e:
        print('ERROR: images not compatible')
        print(f'ERROR: {e}')

    if parent.loaded:
        parent.reset()
        parent.filename = filename
        filename = os.path.split(parent.filename)[-1]
        _initialize_images(parent, image, resize=parent.resize, X2=0)
        parent.clear_all()
        parent.loaded = True
        parent.enable_buttons()
        if load_mask:
            _load_masks(parent, filename=mask_file)
            


def _initialize_images(parent, image, resize, X2):
    """ format image for GUI """
    parent.onechan=False
    if image.ndim > 3:
        # make tiff Z x channels x W x H
        if image.shape[0]<4:
            # tiff is channels x Z x W x H
            image = np.transpose(image, (1,0,2,3))
        elif image.shape[-1]<4:
            # tiff is Z x W x H x channels
            image = np.transpose(image, (0,3,1,2))
        # fill in with blank channels to make 3 channels
        if image.shape[1] < 3:
            shape = image.shape
            image = np.concatenate((image,
                            np.zeros((shape[0], 3-shape[1], shape[2], shape[3]), dtype=np.uint8)), axis=1)
            if 3-shape[1]>1:
                parent.onechan=True
        image = np.transpose(image, (0,2,3,1))
    elif image.ndim==3:
        if image.shape[0] < 5:
            image = np.transpose(image, (1,2,0))
        if image.shape[-1] < 3:
            shape = image.shape
            #if parent.autochannelbtn.isChecked():
            #    image = normalize99(image) * 255
            image = np.concatenate((image,np.zeros((shape[0], shape[1], 3-shape[2]),dtype=type(image[0,0,0]))), axis=-1)
            if 3-shape[2]>1:
                parent.onechan=True
            image = image[np.newaxis,...]
        elif image.shape[-1]<5 and image.shape[-1]>2:
            image = image[:,:,:3]
            #if parent.autochannelbtn.isChecked():
            #    image = normalize99(image) * 255
            image = image[np.newaxis,...]
    else:
        image = image[np.newaxis,...]
    
    img_min = image.min() 
    img_max = image.max()
    parent.stack = image
    parent.NZ = len(parent.stack)
    parent.scroll.setMaximum(parent.NZ-1)
    parent.stack = parent.stack.astype(np.float32)
    parent.stack -= img_min
    if img_max > img_min + 1e-3:
        parent.stack /= (img_max - img_min)
    parent.stack *= 255
    if parent.NZ>1:
        print('GUI_INFO: converted to float and normalized values to 0.0->255.0')
    del image
    gc.collect()

    #parent.stack = list(parent.stack)

    if parent.stack.ndim < 4:
        parent.onechan=True
        parent.stack = parent.stack[:,:,:,np.newaxis]
<<<<<<< HEAD
    parent.imask=0
    parent.Ly, parent.Lx = parent.stack.shape[1:3]
    parent.layers = 0*np.ones((parent.NZ,parent.Ly,parent.Lx,4), np.uint8)
    if parent.autobtn.isChecked() or len(parent.saturation)!=parent.NZ:
=======
    
    # old code from resizing images when annotating original cellpose dataset
    #for k,img in enumerate(parent.stack):
    #    # if grayscale make 3D
    #    if resize != -1:
    #        img = transforms._image_resizer(img, resize=resize, to_uint8=False)
    #    if img.ndim==2:
    #        img = np.tile(img[:,:,np.newaxis], (1,1,3))
    #    if X2!=0:
    #        img = transforms._X2zoom(img, X2=X2)
    #    parent.stack[k] = img
    
    parent.imask=0
    parent.Ly, parent.Lx = parent.stack.shape[1:3]
    parent.layerz = 255 * np.ones((parent.Ly,parent.Lx,4), 'uint8')
    print(parent.layerz.shape)
    if parent.autobtn.isChecked():
>>>>>>> 249325e4
        parent.compute_saturation()
    elif len(parent.saturation) != parent.NZ:
        parent.saturation = []
        for n in range(parent.NZ):
            parent.saturation.append([0, 255])
        parent.slider.setLow(0)
        parent.slider.setHigh(255)
    parent.compute_scale()
    parent.currentZ = int(np.floor(parent.NZ/2))
    parent.scroll.setValue(parent.currentZ)
    parent.zpos.setText(str(parent.currentZ))
    parent.track_changes = []

def _load_seg(parent, filename=None, image=None, image_file=None):
    """ load *_seg.npy with filename; if None, open QFileDialog """
    if filename is None:
        name = QFileDialog.getOpenFileName(
            parent, "Load labelled data", filter="*.npy"
            )
        filename = name[0]
    try:
        dat = np.load(filename, allow_pickle=True).item()
        dat['outlines']
        parent.loaded = True
    except:
        parent.loaded = False
        print('ERROR: not NPY')
        return

    parent.reset()
    if image is None:
        found_image = False
        if 'filename' in dat:
            parent.filename = dat['filename']
            if os.path.isfile(parent.filename):
                parent.filename = dat['filename']
                found_image = True
            else:
                imgname = os.path.split(parent.filename)[1]
                root = os.path.split(filename)[0]
                parent.filename = root+'/'+imgname
                if os.path.isfile(parent.filename):
                    found_image = True
        if found_image:
            try:
                image = imread(parent.filename)
            except:
                parent.loaded = False
                found_image = False
                print('ERROR: cannot find image file, loading from npy')
        if not found_image:
            parent.filename = filename[:-11]
            if 'img' in dat:
                image = dat['img']
            else:
                print('ERROR: no image file found and no image in npy')
                return
    else:
        parent.filename = image_file
    
    if 'X2' in dat:
        parent.X2 = dat['X2']
    else:
        parent.X2 = 0
    if 'resize' in dat:
        parent.resize = dat['resize']
    elif 'img' in dat:
        if max(image.shape) > max(dat['img'].shape):
            parent.resize = max(dat['img'].shape)
    else:
        parent.resize = -1
    _initialize_images(parent, image, resize=parent.resize, X2=parent.X2)
    if 'chan_choose' in dat:
        parent.ChannelChoose[0].setCurrentIndex(dat['chan_choose'][0])
        parent.ChannelChoose[1].setCurrentIndex(dat['chan_choose'][1])
    if 'outlines' in dat:
        if isinstance(dat['outlines'], list):
            # old way of saving files
            dat['outlines'] = dat['outlines'][::-1]
            for k, outline in enumerate(dat['outlines']):
                if 'colors' in dat:
                    color = dat['colors'][k]
                else:
                    col_rand = np.random.randint(1000)
                    color = parent.colormap[col_rand,:3]
                median = parent.add_mask(points=outline, color=color)
                if median is not None:
                    parent.cellcolors = np.append(parent.cellcolors, color[np.newaxis,:], axis=0)
                    parent.ncells+=1
        else:
            if dat['masks'].ndim==2:
                dat['masks'] = dat['masks'][np.newaxis,:,:]
                dat['outlines'] = dat['outlines'][np.newaxis,:,:]
            if dat['masks'].min()==-1:
                dat['masks'] += 1
                dat['outlines'] += 1
            parent.ncells = dat['masks'].max()
            if 'colors' in dat and len(dat['colors'])==dat['masks'].max():
                colors = dat['colors']
            else:
                colors = parent.colormap[:parent.ncells,:3]
            parent.cellpix = dat['masks']
            parent.outpix = dat['outlines']
            parent.cellcolors = np.append(parent.cellcolors, colors, axis=0)
            
            parent.draw_layer()
            if 'est_diam' in dat:
                parent.Diameter.setText('%0.1f'%dat['est_diam'])
                parent.diameter = dat['est_diam']
                parent.compute_scale()

        if 'manual_changes' in dat: 
            parent.track_changes = dat['manual_changes']
            print('GUI_INFO: loaded in previous changes')    
        if 'zdraw' in dat:
            parent.zdraw = dat['zdraw']
        else:
            parent.zdraw = [None for n in range(parent.ncells)]
        parent.loaded = True
        print(f'GUI_INFO: {parent.ncells} masks found in {filename}')
    else:
        parent.clear_all()

    parent.ismanual = np.zeros(parent.ncells, bool)
    if 'ismanual' in dat:
        if len(dat['ismanual']) == parent.ncells:
            parent.ismanual = dat['ismanual']

    if 'current_channel' in dat:
        parent.color = (dat['current_channel']+2)%5
        parent.RGBDropDown.setCurrentIndex(parent.color)

    if 'flows' in dat:
        parent.flows = dat['flows']
        try:
            if parent.flows[0].shape[-3]!=dat['masks'].shape[-2]:
                Ly, Lx = dat['masks'].shape[-2:]
                parent.flows[0] = cv2.resize(parent.flows[0].squeeze(), (Lx, Ly), interpolation=cv2.INTER_NEAREST)[np.newaxis,...]
                parent.flows[1] = cv2.resize(parent.flows[1].squeeze(), (Lx, Ly), interpolation=cv2.INTER_NEAREST)[np.newaxis,...]
            if parent.NZ==1:
                parent.recompute_masks = True
            else:
                parent.recompute_masks = False
                
        except:
            try:
                if len(parent.flows[0])>0:
                    parent.flows = parent.flows[0]
            except:
                parent.flows = [[],[],[],[],[[]]]
            parent.recompute_masks = False

    parent.enable_buttons()
    parent.update_layer()
    del dat
    gc.collect()

def _load_masks(parent, filename=None):
    """ load zeros-based masks (0=no cell, 1=cell 1, ...) """
    if filename is None:
        name = QFileDialog.getOpenFileName(
            parent, "Load masks (PNG or TIFF)"
            )
        filename = name[0]
    print(f'GUI_INFO: loading masks: {filename}')
    masks = imread(filename)
    outlines = None
    if masks.ndim>3:
        # Z x nchannels x Ly x Lx
        if masks.shape[-1]>5:
            parent.flows = list(np.transpose(masks[:,:,:,2:], (3,0,1,2)))
            outlines = masks[...,1]
            masks = masks[...,0]
        else:
            parent.flows = list(np.transpose(masks[:,:,:,1:], (3,0,1,2)))
            masks = masks[...,0]
    elif masks.ndim==3:
        if masks.shape[-1]<5:
            masks = masks[np.newaxis,:,:,0]
    elif masks.ndim<3:
        masks = masks[np.newaxis,:,:]
    # masks should be Z x Ly x Lx
    if masks.shape[0]!=parent.NZ:
        print('ERROR: masks are not same depth (number of planes) as image stack')
        return

    _masks_to_gui(parent, masks, outlines)
    del masks 
    gc.collect()
    parent.update_layer()
    parent.update_plot()

def _masks_to_gui(parent, masks, outlines=None):
    """ masks loaded into GUI """
    # get unique values
    shape = masks.shape
    masks = masks.flatten()
    fastremap.renumber(masks, in_place=True)
    masks = masks.reshape(shape)
    masks = masks.astype(np.uint16) if masks.max()<2**16-1 else masks.astype(np.uint32)
    parent.cellpix = masks
    if parent.cellpix.ndim == 2:
        parent.cellpix = parent.cellpix[np.newaxis,:,:]
    print(f'GUI_INFO: {masks.max()} masks found')

    # get outlines
    if outlines is None: # parent.outlinesOn
        parent.outpix = np.zeros_like(masks)
        for z in range(parent.NZ):
            outlines = utils.masks_to_outlines(masks[z])
            parent.outpix[z] = outlines * masks[z]
            if z%50==0 and parent.NZ > 1:
                print('GUI_INFO: plane %d outlines processed'%z)
    else:
        parent.outpix = outlines
        shape = parent.outpix.shape
        _,parent.outpix = np.unique(parent.outpix, return_inverse=True)
        parent.outpix = np.reshape(parent.outpix, shape)

    parent.ncells = parent.cellpix.max()
    colors = parent.colormap[:parent.ncells, :3]
    print('GUI_INFO: creating cellcolors and drawing masks')
    parent.cellcolors = np.concatenate((np.array([[255,255,255]]), colors), axis=0).astype(np.uint8)
    parent.draw_layer()
    if parent.ncells>0:
        parent.toggle_mask_ops()
    parent.ismanual = np.zeros(parent.ncells, bool)
    parent.zdraw = list(-1*np.ones(parent.ncells, np.int16))
    parent.update_layer()
    parent.update_plot()

def _save_png(parent):
    """ save masks to png or tiff (if 3D) """
    filename = parent.filename
    base = os.path.splitext(filename)[0]
    if parent.NZ==1:
        print('GUI_INFO: saving 2D masks to png')
        imsave(base + '_cp_masks.png', parent.cellpix[0])
    else:
        print('GUI_INFO: saving 3D masks to tiff')
        imsave(base + '_cp_masks.tif', parent.cellpix)

def _save_outlines(parent):
    filename = parent.filename
    base = os.path.splitext(filename)[0]
    if parent.NZ==1:
        print('GUI_INFO: saving 2D outlines to text file, see docs for info to load into ImageJ')    
        outlines = utils.outlines_list(parent.cellpix[0])
        outlines_to_text(base, outlines)
    else:
        print('ERROR: cannot save 3D outlines')
    

def _save_sets(parent):
    """ save masks to *_seg.npy """
    filename = parent.filename
    base = os.path.splitext(filename)[0]
    flow_threshold, cellprob_threshold = parent.get_thresholds()
    if parent.NZ > 1 and parent.is_stack:
        np.save(base + '_seg.npy',
                {'outlines': parent.outpix,
                 'colors': parent.cellcolors[1:],
                 'masks': parent.cellpix,
                 'current_channel': (parent.color-2)%5,
                 'filename': parent.filename,
                 'flows': parent.flows,
                 'zdraw': parent.zdraw,
                 'model_path': parent.current_model_path if hasattr(parent, 'current_model_path') else 0,
                 'flow_threshold': flow_threshold,
                 'cellprob_threshold': cellprob_threshold
                 })
    else:
        image = parent.chanchoose(parent.stack[parent.currentZ].copy())
        if image.ndim < 4:
            image = image[np.newaxis,...]
        np.save(base + '_seg.npy',
                {'outlines': parent.outpix.squeeze(),
                 'colors': parent.cellcolors[1:],
                 'masks': parent.cellpix.squeeze(),
                 'chan_choose': [parent.ChannelChoose[0].currentIndex(),
                                 parent.ChannelChoose[1].currentIndex()],
                 'img': image.squeeze(),
                 'filename': parent.filename,
                 'flows': parent.flows,
                 'ismanual': parent.ismanual,
                 'manual_changes': parent.track_changes,
                 'model_path': parent.current_model_path if hasattr(parent, 'current_model_path') else 0,
                 'flow_threshold': flow_threshold,
                 'cellprob_threshold': cellprob_threshold})
    #print(parent.point_sets)
    print('GUI_INFO: %d ROIs saved to %s'%(parent.ncells, base + '_seg.npy'))<|MERGE_RESOLUTION|>--- conflicted
+++ resolved
@@ -214,30 +214,12 @@
     if parent.stack.ndim < 4:
         parent.onechan=True
         parent.stack = parent.stack[:,:,:,np.newaxis]
-<<<<<<< HEAD
-    parent.imask=0
-    parent.Ly, parent.Lx = parent.stack.shape[1:3]
-    parent.layers = 0*np.ones((parent.NZ,parent.Ly,parent.Lx,4), np.uint8)
-    if parent.autobtn.isChecked() or len(parent.saturation)!=parent.NZ:
-=======
-    
-    # old code from resizing images when annotating original cellpose dataset
-    #for k,img in enumerate(parent.stack):
-    #    # if grayscale make 3D
-    #    if resize != -1:
-    #        img = transforms._image_resizer(img, resize=resize, to_uint8=False)
-    #    if img.ndim==2:
-    #        img = np.tile(img[:,:,np.newaxis], (1,1,3))
-    #    if X2!=0:
-    #        img = transforms._X2zoom(img, X2=X2)
-    #    parent.stack[k] = img
     
     parent.imask=0
     parent.Ly, parent.Lx = parent.stack.shape[1:3]
     parent.layerz = 255 * np.ones((parent.Ly,parent.Lx,4), 'uint8')
     print(parent.layerz.shape)
     if parent.autobtn.isChecked():
->>>>>>> 249325e4
         parent.compute_saturation()
     elif len(parent.saturation) != parent.NZ:
         parent.saturation = []
