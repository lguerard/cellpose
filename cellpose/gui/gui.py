--- conflicted
+++ resolved
@@ -1226,7 +1226,7 @@
         # reduce other pixels by -1
         self.cellpix[self.cellpix>idx] -= 1
         self.outpix[self.outpix>idx] -= 1
-
+        
         if self.NZ==1:
             self.removed_cell = [self.ismanual[idx-1], self.cellcolors[idx], np.nonzero(cp), np.nonzero(op)]
             self.redo.setEnabled(True)
@@ -1238,7 +1238,6 @@
         self.cellcolors = np.delete(self.cellcolors, [idx], axis=0)
         del self.zdraw[idx-1]
         print('GUI_INFO: removed cell %d'%(idx-1))
-<<<<<<< HEAD
 
     def remove_region_cells(self):
         if self.removing_cells_list:
@@ -1301,14 +1300,6 @@
 
         if self.remove_roi_obj is not None:
             self.remove_roi(self.remove_roi_obj)
-=======
-        
-        self.update_layer()
-        if self.ncells==0:
-            self.ClearButton.setEnabled(False)
-        if self.NZ==1:
-            io._save_sets_with_check(self)
->>>>>>> 95f8d982
 
     def merge_cells(self, idx):
         self.prev_selected = self.selected
