--- conflicted
+++ resolved
@@ -687,8 +687,6 @@
 
     return img_norm
 
-<<<<<<< HEAD
-=======
 def resize_safe(img, Ly, Lx, interpolation=cv2.INTER_LINEAR):
     """OpenCV resize function does not support uint32. 
     
@@ -727,7 +725,6 @@
         
     return img
 
->>>>>>> 1feef061
 
 def resize_image(img0, Ly=None, Lx=None, rsz=None, interpolation=cv2.INTER_LINEAR,
                  no_channels=False):
@@ -776,12 +773,8 @@
         else:
             imgs = np.zeros((img0.shape[0], Ly, Lx, img0.shape[-1]), np.float32)
         for i, img in enumerate(img0):
-<<<<<<< HEAD
-            imgi = cv2.resize(img, (Lx, Ly), interpolation=interpolation)
+            imgi = resize_safe(img, Ly, Lx, interpolation=interpolation)
             imgs[i] = imgi if imgi.ndim > 2 else imgi[..., np.newaxis]
-=======
-            imgs[i] = resize_safe(img, Ly, Lx, interpolation=interpolation)
->>>>>>> 1feef061
     else:
         imgs = resize_safe(img0, Ly, Lx, interpolation=interpolation)
     return imgs
