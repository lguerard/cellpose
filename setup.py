import setuptools
from setuptools import setup

install_deps = ['numpy>=1.20.0', 'scipy', 'natsort',
                'tifffile', 'tqdm', 'numba', 
                'torch>=1.6',
                'opencv-python-headless',
<<<<<<< HEAD
                'dask', 'dask[array]', 'dask[delayed]', 'dask-image',
                'ClusterWrap']
=======
                'fastremap'
                ]

gui_deps = [
        'pyqtgraph==0.11.0rc0', 
        'pyqt5', 
        'pyqt5.sip',
        'google-cloud-storage'
        ]

docs_deps = [
        'sphinx>=3.0',
        'sphinxcontrib-apidoc',
        'sphinx_rtd_theme',
      ]

omni_deps = [
        'scikit-image', 
        'scikit-learn',
        'edt',
        'torch_optimizer', 
        'ncolor'
        ]

distributed_deps = [
        'dask',
        'dask_image',
        'scikit-learn',
]
>>>>>>> 8a5360a7

try:
    import torch
    a = torch.ones(2, 3)
    version = int(torch.__version__[2])
    if version >= 6:
        install_deps.remove('torch')
except:
    pass

with open("README.md", "r") as fh:
    long_description = fh.read()
    
    
setup(
    name="cellpose",
    license="BSD",
    author="Marius Pachitariu and Carsen Stringer",
    author_email="stringerc@janelia.hhmi.org",
    description="anatomical segmentation algorithm",
    long_description=long_description,
    long_description_content_type="text/markdown",
    url="https://github.com/MouseLand/cellpose",
    setup_requires=[
      'pytest-runner',
      'setuptools_scm',
    ],
    packages=setuptools.find_packages(),
    use_scm_version=True,
    install_requires = install_deps,
    tests_require=[
      'pytest'
    ],
    extras_require = {
      'omni': omni_deps,
      'docs': docs_deps,
      'gui': gui_deps,
      'all': gui_deps + omni_deps,
      'distributed': distributed_deps,
    },
    include_package_data=True,
    classifiers=(
        "Programming Language :: Python :: 3",
        "License :: OSI Approved :: BSD License",
        "Operating System :: OS Independent",
    ),
     entry_points = {
        'console_scripts': [
          'cellpose = cellpose.__main__:main']
     }
)<|MERGE_RESOLUTION|>--- conflicted
+++ resolved
@@ -5,10 +5,6 @@
                 'tifffile', 'tqdm', 'numba', 
                 'torch>=1.6',
                 'opencv-python-headless',
-<<<<<<< HEAD
-                'dask', 'dask[array]', 'dask[delayed]', 'dask-image',
-                'ClusterWrap']
-=======
                 'fastremap'
                 ]
 
@@ -37,8 +33,10 @@
         'dask',
         'dask_image',
         'scikit-learn',
-]
->>>>>>> 8a5360a7
+        'dask[array]',
+        'dask[delayed]',
+        'ClusterWrap',
+        ]
 
 try:
     import torch
